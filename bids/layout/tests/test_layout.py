""" Tests of BIDS-specific functionality. Generic tests of core grabbit
functionality should go in the grabbit package. """

import os
import re
import tempfile
from os.path import join, abspath, basename, dirname

import numpy as np
import pytest

import bids
<<<<<<< HEAD
from bids.layout import BIDSLayout, parse_file_entities, add_config_paths
from bids.layout.models import Entity, Config
=======
from bids.layout import (BIDSLayout, parse_file_entities, add_config_paths,
                         Query)
from bids.layout.models import (BIDSFile, BIDSImageFile, Entity, Config,
                                FileAssociation)
>>>>>>> 476cd2c5
from bids.tests import get_test_data_path
from bids.utils import natural_sort


def test_layout_init(layout_7t_trt):
    assert isinstance(layout_7t_trt.files, dict)


def test_layout_repr(layout_7t_trt):
    assert "Subjects: 10 | Sessions: 20 | Runs: 20" in str(layout_7t_trt)


# def test_layout_copy(layout_7t_trt):
#     # Largely a smoke test to guarantee that copy() does not blow
#     # see https://github.com/bids-standard/pybids/pull/400#issuecomment-467961124
#     import copy
#     l = layout_7t_trt

#     lcopy = copy.copy(l)
#     assert repr(lcopy) == repr(l)
#     assert str(lcopy) == str(l)

#     lcopy = copy.deepcopy(l)
#     assert repr(lcopy) == repr(l)
#     assert str(lcopy) == str(l)


def test_load_description(layout_7t_trt):
    # Should not raise an error
    assert hasattr(layout_7t_trt, 'description')
    assert layout_7t_trt.description['Name'] == '7t_trt'
    assert layout_7t_trt.description['BIDSVersion'] == "1.0.0rc3"


def test_get_file(layout_ds005_derivs):
    layout = layout_ds005_derivs

    # relative path in BIDS-Raw
    orig_file = 'sub-13/func/sub-13_task-mixedgamblestask_run-01_bold.nii.gz'
    target = os.path.join(*orig_file.split('/'))
    assert layout.get_file(target)
    assert layout.get_file(target, scope='raw')
    assert not layout.get_file(target, scope='derivatives')

    # absolute path in BIDS-Raw
    target = (layout.root + '/' + orig_file).split('/')
    target = os.path.sep + os.path.join(*target)
    assert layout.get_file(target)
    assert layout.get_file(target, scope='raw')
    assert not layout.get_file(target, scope='derivatives')

    # relative path in derivatives pipeline
    orig_file = 'derivatives/events/sub-01/func/sub-01_task-mixedgamblestask_run-01_desc-extra_events.tsv'
    target = os.path.join(*orig_file.split('/'))
    assert layout.get_file(target)
    assert not layout.get_file(target, scope='raw')
    assert layout.get_file(target, scope='derivatives')

    # absolute path in derivatives pipeline
    target = (layout.root + '/' + orig_file).split('/')
    target = os.path.sep + os.path.join(*target)
    assert layout.get_file(target)
    assert not layout.get_file(target, scope='raw')
    assert layout.get_file(target, scope='derivatives')
    assert layout.get_file(target, scope='events')

    # No such file
    assert not layout.get_file('bleargh')
    assert not layout.get_file('/absolute/bleargh')


def test_get_metadata(layout_7t_trt):
    target = 'sub-03/ses-2/func/sub-03_ses-2_task-' \
             'rest_acq-fullbrain_run-2_bold.nii.gz'
    target = target.split('/')
    result = layout_7t_trt.get_metadata(join(layout_7t_trt.root, *target))
    assert result['RepetitionTime'] == 3.0


def test_get_metadata2(layout_7t_trt):
    target = 'sub-03/ses-1/fmap/sub-03_ses-1_run-1_phasediff.nii.gz'
    target = target.split('/')
    result = layout_7t_trt.get_metadata(join(layout_7t_trt.root, *target))
    assert result['EchoTime1'] == 0.006


def test_get_metadata3(layout_7t_trt):
    target = 'sub-01/ses-1/func/sub-01_ses-1_task-rest_acq-fullbrain_run-1_bold.nii.gz'
    target = target.split('/')
    result = layout_7t_trt.get_metadata(join(layout_7t_trt.root, *target))
    assert result['EchoTime'] == 0.020

    target = 'sub-01/ses-1/func/sub-01_ses-1_task-rest_acq-fullbrain_run-2_bold.nii.gz'
    target = target.split('/')
    result = layout_7t_trt.get_metadata(join(layout_7t_trt.root, *target))
    assert result['EchoTime'] == 0.017


def test_get_metadata4(layout_ds005):
    target = 'sub-03/anat/sub-03_T1w.nii.gz'
    target = target.split('/')
    result = layout_ds005.get_metadata(join(layout_ds005.root, *target))
    assert result == {}


def test_get_metadata_meg(layout_ds117):
    funcs = ['get_subjects', 'get_sessions', 'get_tasks', 'get_runs',
             'get_acquisitions', 'get_procs']
    assert all([hasattr(layout_ds117, f) for f in funcs])
    procs = layout_ds117.get_procs()
    assert procs == ['sss']
    target = 'sub-02/ses-meg/meg/sub-02_ses-meg_task-facerecognition_run-01_meg.fif'
    target = target.split('/')
    result = layout_ds117.get_metadata(join(layout_ds117.root, *target))
    metadata_keys = ['MEGChannelCount', 'SoftwareFilters', 'SubjectArtefactDescription']
    assert all([k in result for k in metadata_keys])


def test_get_metadata5(layout_7t_trt):
    target = 'sub-01/ses-1/func/sub-01_ses-1_task-rest_acq-fullbrain_run-1_bold.nii.gz'
    target = target.split('/')
    result = layout_7t_trt.get_metadata(join(layout_7t_trt.root, *target),
                                      include_entities=True)
    assert result['EchoTime'] == 0.020
    assert result['subject'] == '01'
    assert result['acquisition'] == 'fullbrain'


def test_get_metadata_via_bidsfile(layout_7t_trt):
    ''' Same as test_get_metadata5, but called through BIDSFile. '''
    target = 'sub-01/ses-1/func/sub-01_ses-1_task-rest_acq-fullbrain_run-1_bold.nii.gz'
    target = target.split('/')
    path = join(layout_7t_trt.root, *target)
    result = layout_7t_trt.files[path].get_metadata()
    assert result['EchoTime'] == 0.020
    # include_entities is False when called through a BIDSFile
    assert 'subject' not in result


def test_get_with_bad_target(layout_7t_trt):
    with pytest.raises(ValueError) as exc:
        layout_7t_trt.get(target='unicorn')
        msg = exc.value.message
        assert 'subject' in msg and 'reconstruction' in msg and 'proc' in msg
    with pytest.raises(ValueError) as exc:
        layout_7t_trt.get(target='sub')
        msg = exc.value.message
        assert 'subject' in msg and 'reconstruction' not in msg


def test_get_bvals_bvecs(layout_ds005):
    dwifile = layout_ds005.get(subject="01", datatype="dwi")[0]
    result = layout_ds005.get_bval(dwifile.path)
    assert result == abspath(join(layout_ds005.root, 'dwi.bval'))

    result = layout_ds005.get_bvec(dwifile.path)
    assert result == abspath(join(layout_ds005.root, 'dwi.bvec'))


def test_get_subjects(layout_7t_trt):
    result = layout_7t_trt.get_subjects()
    predicted = ['01', '02', '03', '04', '05', '06', '07', '08', '09', '10']
    assert set(predicted) == set(result)


def test_get_fieldmap(layout_7t_trt):
    target = 'sub-03/ses-1/func/sub-03_ses-1_task-' \
             'rest_acq-fullbrain_run-1_bold.nii.gz'
    target = target.split('/')
    result = layout_7t_trt.get_fieldmap(join(layout_7t_trt.root, *target))
    assert result["suffix"] == "phasediff"
    assert result["phasediff"].endswith('sub-03_ses-1_run-1_phasediff.nii.gz')


def test_get_fieldmap2(layout_7t_trt):
    target = 'sub-03/ses-2/func/sub-03_ses-2_task-' \
             'rest_acq-fullbrain_run-2_bold.nii.gz'
    target = target.split('/')
    result = layout_7t_trt.get_fieldmap(join(layout_7t_trt.root, *target))
    assert result["suffix"] == "phasediff"
    assert result["phasediff"].endswith('sub-03_ses-2_run-2_phasediff.nii.gz')


def test_bids_json(layout_7t_trt):
    res = layout_7t_trt.get(return_type='id', target='run')
    assert set(res) == {1, 2}
    res = layout_7t_trt.get(return_type='id', target='session')
    assert set(res) == {'1', '2'}


def test_get_return_type_dir(layout_7t_trt, layout_7t_trt_relpath):
    query = dict(target='subject', return_type='dir')
    # In case of relative paths
    res_relpath = layout_7t_trt_relpath.get(**query)
    # returned directories should be in sorted order so we can match exactly
    target_relpath = ["sub-{:02d}".format(i) for i in range(1, 11)]
    assert target_relpath == res_relpath

    res = layout_7t_trt.get(**query)
    target = [
        os.path.join(get_test_data_path(), '7t_trt', p)
        for p in target_relpath
    ]
    assert target == res

    # and we can overload the value for absolute_path in .get call
    res_relpath2 = layout_7t_trt.get(absolute_paths=False, **query)
    assert target_relpath == res_relpath2
    res2 = layout_7t_trt_relpath.get(absolute_paths=True, **query)
    assert target == res2


@pytest.mark.parametrize("acq", [None, Query.NONE])
def test_get_val_none(layout_7t_trt, acq):
    t1w_files = layout_7t_trt.get(subject='01', ses='1', suffix='T1w')
    assert len(t1w_files) == 1
    assert 'acq' not in t1w_files[0].path
    t1w_files = layout_7t_trt.get(subject='01', ses='1', suffix='T1w', acquisition=acq)
    assert len(t1w_files) == 1
    bold_files = layout_7t_trt.get(subject='01', ses='1', suffix='bold', acquisition=acq)
    assert len(bold_files) == 0


def test_get_val_enum_any(layout_7t_trt):
    t1w_files = layout_7t_trt.get(subject='01', ses='1', suffix='T1w', acquisition=Query.ANY)
    assert not t1w_files
    bold_files = layout_7t_trt.get(subject='01', ses='1', run=1, suffix='bold',
                                   acquisition=Query.ANY)
    assert len(bold_files) == 3


def test_get_return_sorted(layout_7t_trt):
    bids_files = layout_7t_trt.get(target='subject')
    paths = [r.path for r in bids_files]
    assert natural_sort(paths) == paths

    files = layout_7t_trt.get(target='subject', return_type='file')
    assert files == paths


def test_ignore_files(layout_ds005):
    data_dir = join(get_test_data_path(), 'ds005')
    target1 = join(data_dir, 'models', 'ds-005_type-test_model.json')
    target2 = join(data_dir, 'models', 'extras', 'ds-005_type-test_model.json')
    layout1 = BIDSLayout(data_dir, validate=False)
    assert target1 not in layout_ds005.files
    assert target1 not in layout1.files
    assert target2 not in layout1.files
    # now the models/ dir should show up, because passing ignore explicitly
    # overrides the default - but 'model/extras/' should still be ignored because
    # of the regex.
    ignore = [re.compile('xtra'), 'dummy']
    layout2 = BIDSLayout(data_dir, validate=False, ignore=ignore)
    assert target1 in layout2.files
    assert target2 not in layout2.files


def test_force_index(layout_ds005):
    data_dir = join(get_test_data_path(), 'ds005')
    target= join(data_dir, 'models', 'ds-005_type-test_model.json')
    model_layout = BIDSLayout(data_dir, validate=True, force_index=['models'])
    assert target not in layout_ds005.files
    assert target in model_layout.files
    assert 'all' not in model_layout.get_subjects()
    for f in model_layout.files.values():
        assert 'derivatives' not in f.path


def test_nested_include_exclude():
    data_dir = join(get_test_data_path(), 'ds005')
    target1 = join(data_dir, 'models', 'ds-005_type-test_model.json')
    target2 = join(data_dir, 'models', 'extras', 'ds-005_type-test_model.json')

    # Nest a directory exclusion within an inclusion
    layout = BIDSLayout(data_dir, validate=True, force_index=['models'],
                      ignore=[os.path.join('models', 'extras')])
    assert layout.get_file(target1)
    assert not layout.get_file(target2)

    # Nest a directory inclusion within an exclusion
    layout = BIDSLayout(data_dir, validate=True, ignore=['models'],
                        force_index=[os.path.join('models', 'extras')])
    assert not layout.get_file(target1)
    assert layout.get_file(target2)

    # Force file inclusion despite directory-level exclusion
    models = ['models', target2]
    layout = BIDSLayout(data_dir, validate=True, force_index=models,
                      ignore=[os.path.join('models', 'extras')])
    assert layout.get_file(target1)
    assert layout.get_file(target2)


def test_nested_include_exclude_with_regex():
    # ~same as above test, but use regexps instead of strings
    patt1 = re.compile('.*dels$')
    patt2 = re.compile('xtra')
    data_dir = join(get_test_data_path(), 'ds005')
    target1 = join(data_dir, 'models', 'ds-005_type-test_model.json')
    target2 = join(data_dir, 'models', 'extras', 'ds-005_type-test_model.json')

    layout = BIDSLayout(data_dir, ignore=[patt2], force_index=[patt1])
    assert layout.get_file(target1)
    assert not layout.get_file(target2)

    layout = BIDSLayout(data_dir, ignore=[patt1], force_index=[patt2])
    assert not layout.get_file(target1)
    assert layout.get_file(target2)


def test_layout_with_derivs(layout_ds005_derivs):
    assert layout_ds005_derivs.root == join(get_test_data_path(), 'ds005')
    assert isinstance(layout_ds005_derivs.files, dict)
    assert len(layout_ds005_derivs.derivatives) == 1
    deriv = layout_ds005_derivs.derivatives['events']
    assert deriv.files
    assert len(deriv.files) == 2
    event_file = "sub-01_task-mixedgamblestask_run-01_desc-extra_events.tsv"
    deriv_files = [basename(f) for f in list(deriv.files.keys())]
    assert event_file in deriv_files
    assert 'roi' in deriv.entities
    assert 'subject' in deriv.entities


def test_layout_with_multi_derivs(layout_ds005_multi_derivs):
    assert layout_ds005_multi_derivs.root == join(get_test_data_path(), 'ds005')
    assert isinstance(layout_ds005_multi_derivs.files, dict)
    assert len(layout_ds005_multi_derivs.derivatives) == 2
    deriv = layout_ds005_multi_derivs.derivatives['events']
    assert deriv.files
    assert len(deriv.files) == 2
    deriv = layout_ds005_multi_derivs.derivatives['dummy']
    assert deriv.files
    assert len(deriv.files) == 4
    assert 'roi' in deriv.entities
    assert 'subject' in deriv.entities
    preproc = layout_ds005_multi_derivs.get(desc='preproc')
    assert len(preproc) == 3


def test_query_derivatives(layout_ds005_derivs):
    result = layout_ds005_derivs.get(suffix='events', return_type='object',
                                     extension='tsv')
    result = [f.filename for f in result]
    assert len(result) == 49
    assert 'sub-01_task-mixedgamblestask_run-01_desc-extra_events.tsv' in result
    result = layout_ds005_derivs.get(suffix='events', return_type='object',
                                     scope='raw', extension='tsv')
    assert len(result) == 48
    result = [f.filename for f in result]
    assert 'sub-01_task-mixedgamblestask_run-01_desc-extra_events.tsv' not in result
    result = layout_ds005_derivs.get(suffix='events', return_type='object',
                                     desc='extra', extension='tsv')
    assert len(result) == 1
    result = [f.filename for f in result]
    assert 'sub-01_task-mixedgamblestask_run-01_desc-extra_events.tsv' in result


def test_restricted_words_in_path(tmpdir):
    orig_path = join(get_test_data_path(), 'synthetic')
    parent_dir = str(tmpdir / 'derivatives' / 'pipeline')
    os.makedirs(parent_dir)
    new_path = join(parent_dir, 'sourcedata')
    os.symlink(orig_path, new_path)
    orig_layout = BIDSLayout(orig_path)
    new_layout = BIDSLayout(new_path)

    orig_files = set(f.replace(orig_path, '') for f in orig_layout.files)
    new_files = set(f.replace(new_path, '') for f in new_layout.files)
    assert orig_files == new_files


def test_derivative_getters():
    synth_path = join(get_test_data_path(), 'synthetic')
    bare_layout = BIDSLayout(synth_path, derivatives=False)
    full_layout = BIDSLayout(synth_path, derivatives=True)
    assert bare_layout.get_spaces() == []
    assert set(full_layout.get_spaces()) == {'MNI152NLin2009cAsym', 'T1w'}


def test_get_tr(layout_7t_trt):
    # Bad subject, should fail
    with pytest.raises(ValueError) as exc:
        layout_7t_trt.get_tr(subject="zzz")
        assert exc.value.message.startswith("No functional images")
    # There are multiple tasks with different TRs, so this should fail
    with pytest.raises(ValueError) as exc:
        layout_7t_trt.get_tr(subject=['01', '02'])
        assert exc.value.message.startswith("Unique TR")
    # This should work
    tr = layout_7t_trt.get_tr(subject=['01', '02'], acquisition="fullbrain")
    assert tr == 3.0
    tr = layout_7t_trt.get_tr(subject=['01', '02'], acquisition="prefrontal")
    assert tr == 4.0


def test_to_df(layout_ds117):
    # Only filename entities
    df = layout_ds117.to_df()
    assert df.shape == (115, 12)
    target = {'datatype', 'fmap', 'run', 'path', 'acquisition', 'scans',
              'session', 'subject', 'suffix', 'task', 'proc', 'extension'}
    assert set(df.columns) == target
    assert set(df['subject'].dropna().unique()) == {'01', '02', 'emptyroom'}

    # Include metadata entities
    df = layout_ds117.to_df(metadata=True)
    assert df.shape == (115, 56)
    assert not ({'InstitutionAddress', 'TriggerChannelCount', 'EchoTime'} -
                set(df.columns))


def test_parse_file_entities():
    filename = '/sub-03_ses-07_run-4_desc-bleargh_sekret.nii.gz'

    # Test with entities taken from bids config
    target = {'subject': '03', 'session': '07', 'run': 4, 'suffix': 'sekret',
              'extension': 'nii.gz'}
    assert target == parse_file_entities(filename, config='bids')
    config = Config.load('bids')
    assert target == parse_file_entities(filename, config=[config])

    # Test with entities taken from bids and derivatives config
    target = {'subject': '03', 'session': '07', 'run': 4, 'suffix': 'sekret',
              'desc': 'bleargh', 'extension': 'nii.gz'}
    assert target == parse_file_entities(filename)
    assert target == parse_file_entities(filename, config=['bids', 'derivatives'])

    # Test with list of Entities
    entities = [
        Entity('subject', "[/\\\\]sub-([a-zA-Z0-9]+)"),
        Entity('run', "[_/\\\\]run-0*(\\d+)", dtype=int),
        Entity('suffix', "[._]*([a-zA-Z0-9]*?)\\.[^/\\\\]+$"),
        Entity('desc', "desc-([a-zA-Z0-9]+)"),
    ]
    # Leave out session to distinguish from previous test target
    target = {'subject': '03', 'run': 4, 'suffix': 'sekret', 'desc': 'bleargh'}
    assert target == parse_file_entities(filename, entities=entities)


def test_parse_file_entities_from_layout(layout_synthetic):
    layout = layout_synthetic
    filename = '/sub-03_ses-07_run-4_desc-bleargh_sekret.nii.gz'

    # Test with entities taken from bids config
    target = {'subject': '03', 'session': '07', 'run': 4, 'suffix': 'sekret',
              'extension': 'nii.gz'}
    assert target == layout.parse_file_entities(filename, config='bids')
    config = Config.load('bids')
    assert target == layout.parse_file_entities(filename, config=[config])
    assert target == layout.parse_file_entities(filename, scope='raw')

    # Test with default scope--i.e., everything
    target = {'subject': '03', 'session': '07', 'run': 4, 'suffix': 'sekret',
              'desc': 'bleargh', 'extension': 'nii.gz'}
    assert target == layout.parse_file_entities(filename)
    # Test with only the fmriprep pipeline (which includes both configs)
    assert target == layout.parse_file_entities(filename, scope='fmriprep')
    assert target == layout.parse_file_entities(filename, scope='derivatives')

    # Test with only the derivative config
    target = {'desc': 'bleargh'}
    assert target == layout.parse_file_entities(filename, config='derivatives')


def test_deriv_indexing():
    data_dir = join(get_test_data_path(), 'ds005')
    deriv_dir = join(data_dir, 'derivatives', 'bbr')

    # missing dataset_description.json
    with pytest.warns(UserWarning):
        layout = BIDSLayout(data_dir, derivatives=deriv_dir)

    # Should work fine
    deriv_dir = join(data_dir, 'derivatives', 'events')
    layout = BIDSLayout(data_dir, derivatives=deriv_dir)
    assert layout.get(scope='derivatives')
    assert layout.get(scope='events')
    assert not layout.get(scope='nonexistent')


def test_add_config_paths():
    bids_dir = dirname(bids.__file__)
    bids_json = os.path.join(bids_dir, 'layout', 'config', 'bids.json')
    with pytest.raises(ValueError) as exc:
        add_config_paths(test_config1='nonexistentpath.json')
    assert str(exc.value).startswith('Configuration file')
    with pytest.raises(ValueError) as exc:
        add_config_paths(bids=bids_json)
    assert str(exc.value).startswith("Configuration 'bids' already")
    add_config_paths(dummy=bids_json)
    config = Config.load('dummy')
    assert 'subject' in config.entities


def test_layout_in_scope(layout_ds005, layout_ds005_derivs):
    assert layout_ds005._in_scope(['all'])
    assert layout_ds005._in_scope('raw')
    assert layout_ds005._in_scope(['all', 'ignored'])
    assert not layout_ds005._in_scope(['derivatives', 'ignored'])

    deriv = layout_ds005_derivs.derivatives['events']
    assert deriv._in_scope('all')
    assert deriv._in_scope(['derivatives'])
    assert deriv._in_scope('events')
    assert not deriv._in_scope('raw')


def test_get_layouts_in_scope(layout_ds005_multi_derivs):
    l = layout_ds005_multi_derivs
    assert len(l._get_layouts_in_scope('all')) == 3
    assert len(l._get_layouts_in_scope('nonexistent')) == 0
    assert len(l._get_layouts_in_scope(['events', 'dummy'])) == 2
    assert len(l._get_layouts_in_scope(['derivatives'])) == 2
    assert len(l._get_layouts_in_scope('raw')) == 1
    self_scope = l._get_layouts_in_scope('self')
    assert len(self_scope) == 1
    assert self_scope == [l]


def test_get_dataset_description(layout_ds005_multi_derivs):
    l = layout_ds005_multi_derivs
    dd = l.get_dataset_description()
    assert isinstance(dd, dict)
    assert dd['Name'] == 'Mixed-gambles task'
    dd = l.get_dataset_description('all', True)
    assert isinstance(dd, list)
    assert len(dd) == 3
    names = {'Mixed-gambles task', 'Mixed-gambles task -- dummy derivative'}
    assert set([d['Name'] for d in dd]) == names


def test_indexed_file_associations(layout_7t_trt):
    img = layout_7t_trt.get(subject='01', run=1, suffix='bold', session='1',
                            acquisition='fullbrain', extension='nii.gz')[0]
    assocs = img.get_associations()
    assert len(assocs) == 3
    targets = [
        os.path.join(layout_7t_trt.root,
                     'sub-01/ses-1/fmap/sub-01_ses-1_run-1_phasediff.nii.gz'),
        os.path.join(img.dirname,
                     'sub-01_ses-1_task-rest_acq-fullbrain_run-1_physio.tsv.gz'),
        os.path.join(layout_7t_trt.root, 'task-rest_acq-fullbrain_bold.json')
    ]
    assert set([a.path for a in assocs]) == set(targets)

    js = [a for a in assocs if a.path.endswith('json')][0]
    assert len(js.get_associations()) == 41
    assert len(js.get_associations('Parent')) == 1
    assert len(js.get_associations('Metadata')) == 40
    assert not js.get_associations('InformedBy')


def test_layout_save(layout_7t_trt):
    fdir = tempfile.mkdtemp()
    layout_7t_trt.save(os.path.join(fdir, "f.sqlite"),
                       replace_connection=False)
    data_dir = join(get_test_data_path(), '7t_trt')
    layout = BIDSLayout(data_dir, database_dir=fdir)
    oldfies = set(layout_7t_trt.get(suffix='events', return_type='file'))
    newfies = set(layout.get(suffix='events', return_type='file'))
    assert oldfies == newfies


def test_indexing_tag_conflict():
    data_dir = join(get_test_data_path(), 'ds005_conflict')
    with pytest.raises(ValueError) as exc:
        layout = BIDSLayout(data_dir)
        print(exc.value.message)
        assert exc.value.message.startswith("Conflicting values found")
        assert 'run' in exc.value.message


def test_get_with_wrong_dtypes(layout_7t_trt):
    ''' Test automatic dtype sanitization. '''
    l = layout_7t_trt
    assert (l.get(run=1) == l.get(run='1') == l.get(run=np.int64(1)) ==
            l.get(run=[1, '15']))
    assert not l.get(run='not_numeric')
    assert l.get(session=1) == l.get(session='1')


def test_get_with_regex_search(layout_7t_trt):
    """ Tests that regex-based searching works. """
    l = layout_7t_trt

    # subject matches both '10' and '01'
    results = l.get(subject='1', session='1', task='rest', suffix='bold',
                    acquisition='fron.al', extension='nii.gz',
                    regex_search=True)
    assert len(results) == 2

    # subject matches '10'
    results = l.get(subject='^1', session='1', task='rest', suffix='bold',
                    acquisition='fron.al', extension='nii.gz',
                    regex_search=True, return_type='filename')
    assert len(results) == 1
    assert results[0].endswith('sub-10_ses-1_task-rest_acq-prefrontal_bold.nii.gz')


def test_get_with_regex_search_bad_dtype(layout_7t_trt):
    """ Tests that passing in a non-string dtype for an entity doesn't crash
    regexp-based searching (i.e., that implicit conversion is done
    appropriately). """
    l = layout_7t_trt
    results = l.get(subject='1', run=1, task='rest', suffix='bold',
                    acquisition='fullbrain', extension='nii.gz',
                    regex_search=True)
    # Two runs (1 per session) for each of subjects '10' and '01'
    assert len(results) == 4<|MERGE_RESOLUTION|>--- conflicted
+++ resolved
@@ -10,15 +10,8 @@
 import pytest
 
 import bids
-<<<<<<< HEAD
 from bids.layout import BIDSLayout, parse_file_entities, add_config_paths
 from bids.layout.models import Entity, Config
-=======
-from bids.layout import (BIDSLayout, parse_file_entities, add_config_paths,
-                         Query)
-from bids.layout.models import (BIDSFile, BIDSImageFile, Entity, Config,
-                                FileAssociation)
->>>>>>> 476cd2c5
 from bids.tests import get_test_data_path
 from bids.utils import natural_sort
 
