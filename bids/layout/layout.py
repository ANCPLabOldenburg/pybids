--- conflicted
+++ resolved
@@ -502,16 +502,10 @@
             if self.validate:
                 for k in MANDATORY_BIDS_FIELDS:
                     if k not in self.description:
-<<<<<<< HEAD
-                        raise BIDSValidationError(
-                                         "Mandatory '%s' field missing from "
-                                         "dataset_description.json." % k)
-=======
-                        raise ValueError("Mandatory %r field missing from "
-                                         "'dataset_description.json'."
-                                         "\nExample: %s" % (k, MANDATORY_BIDS_FIELDS[k])
+                        raise BIDSValidationError("Mandatory %r field missing from "
+                                                  "'dataset_description.json'."
+                                                  "\nExample: %s" % (k, MANDATORY_BIDS_FIELDS[k])
                         )
->>>>>>> 5ea4087c
 
     def _validate_force_index(self):
         # Derivatives get special handling; they shouldn't be indexed normally
