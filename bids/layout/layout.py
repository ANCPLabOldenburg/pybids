import os
<<<<<<< HEAD
import sys
=======
import re
>>>>>>> d84f52df
import json
import warnings
from io import open
from .validation import BIDSValidator
from .. import config as cf
from grabbit import Layout, File
from grabbit.external import six, inflect
from grabbit.utils import listify
from collections import defaultdict
from functools import reduce, partial
from itertools import chain
from bids.config import get_option


try:
    from os.path import commonpath
except ImportError:
    def commonpath(paths):
        prefix = os.path.commonprefix(paths)
        if not os.path.isdir(prefix):
            prefix = os.path.dirname(prefix)
        return prefix


__all__ = ['BIDSLayout']


def add_config_paths(**kwargs):
    """ Add to the pool of available configuration files for BIDSLayout.
    Args:
        kwargs: each kwarg should be a pair of config key name, and path

    Example: bids.layout.add_config_paths(my_config='/path/to/config')
    """

    for k, path in kwargs.items():
        if not os.path.exists(path):
            raise ValueError(
                'Configuration file "{}" does not exist'.format(k))
        if k in cf.get_option('config_paths'):
            raise ValueError('Configuration {!r} already exists'.format(k))

    kwargs.update(**cf.get_option('config_paths'))
    cf.set_option('config_paths', kwargs)


class BIDSFile(File):
    """ Represents a single BIDS file. """
    def __init__(self, filename, layout):
        super(BIDSFile, self).__init__(filename)
        self.layout = layout

    def __getattr__(self, attr):
        # Ensures backwards compatibility with old File_ namedtuple, which is
        # deprecated as of 0.7.
        if attr in self.entities:
            warnings.warn("Accessing entities as attributes is deprecated as "
                          "of 0.7. Please use the .entities dictionary instead"
                          " (i.e., .entities['%s'] instead of .%s."
                          % (attr, attr))
            return self.entities[attr]
        raise AttributeError("%s object has no attribute named %r" %
                             (self.__class__.__name__, attr))

    def __repr__(self):
        source = ''
        if self.layout.sources:
            source = ", root='{}'".format(os.path.basename(self.layout.root))
        return "<BIDSFile filename='{}'{}>".format(
            os.path.relpath(self.path, start=self.layout.root), source)

    @property
    def image(self):
        """ Return the associated image file (if it exists) as a NiBabel object.
        """
        try:
            import nibabel as nb
            return nb.load(self.path)
        except Exception:
            return None

    @property
    def metadata(self):
        """ Return all associated metadata. """
        return self.layout.get_metadata(self.path)


class BIDSLayout(Layout):
    """ Layout class representing an entire BIDS dataset.

    Args:
        root (str): The root directory of the BIDS dataset.
        validate (bool): If True, all files are checked for BIDS compliance
            when first indexed, and non-compliant files are ignored. This
            provides a convenient way to restrict file indexing to only those
            files defined in the "core" BIDS spec, as setting validate=True
            will lead files in supplementary folders like derivatives/, code/,
            etc. to be ignored.
        index_associated (bool): Argument passed onto the BIDSValidator;
            ignored if validate = False.
        include (str, list): String or list of strings specifying which of the
            directories that are by default excluded from indexing should be
            included. The default exclusion list is ['code', 'stimuli',
            'sourcedata', 'models'].
        absolute_paths (bool): If True, queries always return absolute paths.
            If False, queries return relative paths, unless the root argument
            was left empty (in which case the root defaults to the file system
            root).
        derivatives (bool, str, list): Specificies whether and/or which
            derivatives to to index. If True, all pipelines found in the
            derivatives/ subdirectory will be indexed. If a str or list, gives
            the paths to one or more derivatives directories to index. If False
            or None, the derivatives/ directory is ignored during indexing, and
            derivatives will have to be added manually via add_derivatives().
        config (str, list): Optional name(s) of configuration file(s) to use.
            By default (None), uses 'bids'.
        sources (BIDLayout, list): Optional BIDSLayout(s) from which the
            current BIDSLayout is derived.
        kwargs: Optional keyword arguments to pass onto the Layout initializer
            in grabbit.
    """

    def __init__(self, root, validate=True, index_associated=True,
                 include=None, absolute_paths=True, derivatives=False,
                 config=None, sources=None, **kwargs):

        self.validator = BIDSValidator(index_associated=index_associated)
        self.validate = validate
        self.metadata_index = MetadataIndex(self)
        self.derivatives = {}
        self.sources = listify(sources)

        # Validate arguments
        if not isinstance(root, six.string_types):
            # attempt to handle pathlib paths (or other types that can be cast as str)
            # before giving up
            try:
                root = str(root)
            except:
                raise ValueError("root argument must be a string (or a type that "
                        "supports casting to string, such as pathlib.Path)"
                        " specifying the directory containing the BIDS dataset.")
                if not os.path.exists(root):
                    raise ValueError("BIDS root does not exist: %s" % root)

        self.root = root

        target = os.path.join(self.root, 'dataset_description.json')
        if not os.path.exists(target):
            if validate is True:
                raise ValueError(
                    "'dataset_description.json' is missing from project root."
                    " Every valid BIDS dataset must have this file.")
            else:
                self.description = None
        else:
            with open(target, 'r', encoding='utf-8') as desc_fd:
                self.description = json.load(desc_fd)
            if validate is True:
                for k in ['Name', 'BIDSVersion']:
                    if k not in self.description:
                        raise ValueError("Mandatory '%s' field missing from "
                                         "dataset_description.json." % k)

        # Determine which subdirectories to exclude from indexing
        excludes = {"code", "stimuli", "sourcedata", "models", "derivatives"}
        if include is not None:
            include = listify(include)
            if "derivatives" in include:
                raise ValueError("Do not pass 'derivatives' in the include "
                                 "list. To index derivatives, either set "
                                 "derivatives=True, or use add_derivatives().")
            excludes -= set([d.strip(os.path.sep) for d in include])
        self._exclude_dirs = list(excludes)

        # Set up path and config for grabbit
        if config is None:
            config = 'bids'
        config_paths = get_option('config_paths')
        path = (root, [config_paths[c] for c in listify(config)])

        # Initialize grabbit Layout
        super(BIDSLayout, self).__init__(path, root=self.root,
                                         dynamic_getters=True,
                                         absolute_paths=absolute_paths,
                                         **kwargs)

        # Add derivatives if any are found
        self.derivatives = {}
        if derivatives:
            if derivatives is True:
                derivatives = os.path.join(root, 'derivatives')
            self.add_derivatives(
                derivatives, validate=validate,
                index_associated=index_associated, include=include,
                absolute_paths=absolute_paths, derivatives=None, config=None,
                sources=self, **kwargs)

    def add_derivatives(self, path, **kwargs):
        ''' Add BIDS-Derivatives datasets to tracking.

        Args:
            path (str, list): One or more paths to BIDS-Derivatives datasets.
                Each path can point to either a derivatives/ directory
                containing one more more pipeline directories, or to a single
                pipeline directory (e.g., derivatives/fmriprep).
            kwargs (dict): Optional keyword arguments to pass on to
                BIDSLayout() when initializing each of the derivative datasets.
        '''
        paths = listify(path)
        deriv_dirs = []

        # Collect all paths that contain a dataset_description.json
        def check_for_description(dir):
            dd = os.path.join(dir, 'dataset_description.json')
            return os.path.exists(dd)

        for p in paths:
            p = os.path.abspath(p)
            if os.path.exists(p):
                if check_for_description(p):
                    deriv_dirs.append(p)
                else:
                    subdirs = [d for d in os.listdir(p)
                               if os.path.isdir(os.path.join(p, d))]
                    for sd in subdirs:
                        sd = os.path.join(p, sd)
                        if check_for_description(sd):
                            deriv_dirs.append(sd)

        local_entities = set(ent.name for ent in self.entities.values())
        for deriv in deriv_dirs:
            dd = os.path.join(deriv, 'dataset_description.json')
            with open(dd, 'r', encoding='utf-8') as ddfd:
                description = json.load(ddfd)
            pipeline_name = description.get(
                'PipelineDescription', {}).get('Name', None)
            if pipeline_name is None:
                raise ValueError("Every valid BIDS-derivatives dataset must "
                                 "have a PipelineDescription.Name field set "
                                 "inside dataset_description.json.")
            if pipeline_name in self.derivatives:
                raise ValueError("Pipeline name '%s' has already been added "
                                 "to this BIDSLayout. Every added pipeline "
                                 "must have a unique name!")
            # Default config and sources values
            kwargs['config'] = kwargs.get('config') or ['bids', 'derivatives']
            kwargs['sources'] = kwargs.get('sources') or self
            self.derivatives[pipeline_name] = BIDSLayout(deriv, **kwargs)

            # Propagate derivative entities into top-level dynamic getters
            deriv_entities = set(
                ent.name
                for ent in self.derivatives[pipeline_name].entities.values())
            for deriv_ent in deriv_entities - local_entities:
                local_entities.add(deriv_ent)
                getter = 'get_' + inflect.engine().plural(deriv_ent)
                if not hasattr(self, getter):
                    func = partial(
                        self.get, target=deriv_ent, return_type='id')
                    setattr(self, getter, func)

    def to_df(self, **kwargs):
        """
        Return information for all Files tracked in the Layout as a pandas
        DataFrame.

        Args:
            kwargs: Optional keyword arguments passed on to get(). This allows
                one to easily select only a subset of files for export.
        Returns:
            A pandas DataFrame, where each row is a file, and each column is
                a tracked entity. NaNs are injected whenever a file has no
                value for a given attribute.
        """
        return self.as_data_frame(**kwargs)

    def __repr__(self):
        n_sessions = len([session for isub in self.get_subjects()
                          for session in self.get_sessions(subject=isub)])
        n_runs = len([run for isub in self.get_subjects()
                      for run in self.get_runs(subject=isub)])
        n_subjects = len(self.get_subjects())
        root = self.root[-30:]
        s = ("BIDS Layout: ...{} | Subjects: {} | Sessions: {} | "
             "Runs: {}".format(root, n_subjects, n_sessions, n_runs))
        return s

    def _validate_dir(self, d):
        # Callback from grabbit. Exclude special directories like derivatives/
        # and code/ from indexing unless they were explicitly included at
        # initialization.
        no_root = os.path.relpath(d, self.root).split(os.path.sep)[0]
        if no_root in self._exclude_dirs:
            check_paths = set(self._paths_to_index) - {self.root}
            if not any([d.startswith(p) for p in check_paths]):
                return False
        return True

    def _validate_file(self, f):
        # Callback from grabbit. Files are excluded from indexing if validation
        # is enabled and fails (i.e., file is not a valid BIDS file).
        if not self.validate:
            return True

        # For derivatives, we need to cheat a bit and construct a fake
        # derivatives path--prepend 'derivatives' and the pipeline name
        to_check = os.path.relpath(f, self.root)
        if 'derivatives' in self.domains:
            to_check = os.path.join(
                'derivatives', self.description['PipelineDescription']['Name'],
                to_check)

        sep = os.path.sep
        if to_check[:len(sep)] != sep:
            to_check = sep + to_check

        return self.validator.is_bids(to_check)

    def _get_nearest_helper(self, path, extension, suffix=None, **kwargs):
        """ Helper function for grabbit get_nearest """
        path = os.path.abspath(path)

        if not suffix:
            f = self.get_file(path)
            if 'suffix' not in f.entities:
                raise ValueError(
                    "File '%s' does not have a valid suffix, most "
                    "likely because it is not a valid BIDS file." % path
                )
            suffix = f.entities['suffix']

        tmp = self.get_nearest(
            path, extensions=extension, all_=True, suffix=suffix,
            ignore_strict_entities=['suffix'], **kwargs)

        if len(tmp):
            return tmp
        else:
            return None

    def get(self, return_type='object', target=None, extensions=None,
            derivatives=True, regex_search=None, defined_fields=None,
            domains=None, **kwargs):
        """
        Retrieve files and/or metadata from the current Layout.

        Args:
            return_type (str): Type of result to return. Valid values:
                'object' (default): return a list of matching BIDSFile objects.
                'file': return a list of matching filenames.
                'dir': return a list of directories.
                'id': return a list of unique IDs. Must be used together with
                    a valid target.
            target (str): Optional name of the target entity to get results for
                (only used if return_type is 'dir' or 'id').
            extensions (str, list): One or more file extensions to filter on.
                Files with any other extensions will be excluded.
            derivatives (bool, str, list): Whether/how to search associated
                BIDS-Derivatives datasets. If True (default), all available
                derivatives are searched. If a str or list, must be the name(s)
                of the derivatives to search (as defined in the
                PipelineDescription.Name field in dataset_description.json).
            regex_search (bool or None): Whether to require exact matching
                (False) or regex search (True) when comparing the query string
                to each entity. If None (default), uses the value found in
                self.
            defined_fields (list): Optional list of names of metadata fields
                that must be defined in JSON sidecars in order to consider the
                file a match, but which don't need to match any particular
                value.
            domains (str, list): Domain(s) to search in. Valid values are
                'bids' and 'derivatives'.
            kwargs (dict): Any optional key/values to filter the entities on.
                Keys are entity names, values are regexes to filter on. For
                example, passing filter={ 'subject': 'sub-[12]'} would return
                only files that match the first two subjects.

        Returns:
            A list of BIDSFile (default) or other objects
            (see return_type for details).
        """

        if derivatives is True:
            derivatives = list(self.derivatives.keys())
        elif derivatives:
            derivatives = listify(derivatives)

        # Separate entity kwargs from metadata kwargs
        ent_kwargs, md_kwargs = {}, {}

        all_ents = self.get_domain_entities()
        if derivatives:
            for deriv in derivatives:
                deriv_ents = self.derivatives[deriv].get_domain_entities()
                all_ents.update(deriv_ents)

        for k, v in kwargs.items():
            if k in all_ents:
                ent_kwargs[k] = v
            else:
                md_kwargs[k] = v

        # Provide some suggestions if target is specified and invalid.
        if target is not None and target not in all_ents:
            import difflib
            potential = list(all_ents.keys())
            suggestions = difflib.get_close_matches(target, potential)
            if suggestions:
                message = "Did you mean one of: {}?".format(suggestions)
            else:
                message = "Valid targets are: {}".format(potential)
            raise ValueError(("Unknown target '{}'. " + message)
                             .format(target))

        all_results = []

        # Get entity-based search results using the superclass's get()
        result = []
        result = super(
            BIDSLayout, self).get(return_type, target, extensions, None,
                                  regex_search, **ent_kwargs)

        # Search the metadata if needed
        if return_type not in {'dir', 'id'}:

            if md_kwargs:
                if return_type.startswith('obj'):
                    result = [f.path for f in result]

                result = self.metadata_index.search(result, defined_fields,
                                                    **md_kwargs)

                if return_type.startswith('obj'):
                    result = [self.files[f] for f in result]

        all_results.append(result)

        # Add results from derivatives
        if derivatives:
            for deriv in derivatives:
                deriv = self.derivatives[deriv]
                deriv_res = deriv.get(return_type, target, extensions, None,
                                      regex_search, **ent_kwargs)
                all_results.append(deriv_res)

        # Flatten results
        result = list(chain(*all_results))
        if return_type in ['dir', 'id']:
            result = list(set(result))

        return result

    def get_metadata(self, path, include_entities=False, **kwargs):
        """Return metadata found in JSON sidecars for the specified file.

        Args:
            path (str): Path to the file to get metadata for.
            include_entities (bool): If True, all available entities extracted
                from the filename (rather than JSON sidecars) are included in
                the returned metadata dictionary.
            kwargs (dict): Optional keyword arguments to pass onto
                get_nearest().

        Returns: A dictionary of key/value pairs extracted from all of the
            target file's associated JSON sidecars.

        Notes:
            A dictionary containing metadata extracted from all matching .json
            files is returned. In cases where the same key is found in multiple
            files, the values in files closer to the input filename will take
            precedence, per the inheritance rules in the BIDS specification.

        """

        # For querying efficiency, store metadata in the MetadataIndex cache
        self.metadata_index.index_file(path)

        if include_entities:
            f = self.get_file(os.path.abspath(path))
            entities = f.entities
            results = entities
        else:
            results = {}

        results.update(self.metadata_index.file_index[path])
        return results

    def get_bvec(self, path, **kwargs):
        """Get bvec file for passed path."""
        tmp = self._get_nearest_helper(path, 'bvec', suffix='dwi', **kwargs)[0]
        if isinstance(tmp, list):
            return tmp[0]
        else:
            return tmp

    def get_bval(self, path, **kwargs):
        """Get bval file for passed path."""
        tmp = self._get_nearest_helper(path, 'bval', suffix='dwi', **kwargs)[0]
        if isinstance(tmp, list):
            return tmp[0]
        else:
            return tmp

    def get_fieldmap(self, path, return_list=False):
        """Get fieldmap(s) for specified path."""
        fieldmaps = self._get_fieldmaps(path)

        if return_list:
            return fieldmaps
        else:
            if len(fieldmaps) == 1:
                return fieldmaps[0]
            elif len(fieldmaps) > 1:
                raise ValueError("More than one fieldmap found, but the "
                                 "'return_list' argument was set to False. "
                                 "Either ensure that there is only one "
                                 "fieldmap for this image, or set the "
                                 "'return_list' argument to True and handle "
                                 "the result as a list.")
            else:  # len(fieldmaps) == 0
                return None

    def _get_fieldmaps(self, path):
        sub = os.path.split(path)[1].split("_")[0].split("sub-")[1]
        fieldmap_set = []
        suffix = '(phase1|phasediff|epi|fieldmap)'
        files = self.get(subject=sub, suffix=suffix,
                         extensions=['nii.gz', 'nii'])
        for file in files:
            metadata = self.get_metadata(file.path)
            if metadata and "IntendedFor" in metadata.keys():
                intended_for = listify(metadata["IntendedFor"])
                if any([path.endswith(_suff) for _suff in intended_for]):
                    cur_fieldmap = {}
                    if file.suffix == "phasediff":
                        cur_fieldmap = {"phasediff": file.path,
                                        "magnitude1": file.path.replace(
                                            "phasediff", "magnitude1"),
                                        "suffix": "phasediff"}
                        magnitude2 = file.path.replace(
                            "phasediff", "magnitude2")
                        if os.path.isfile(magnitude2):
                            cur_fieldmap['magnitude2'] = magnitude2
                    elif file.suffix == "phase1":
                        cur_fieldmap["phase1"] = file.path
                        cur_fieldmap["magnitude1"] = \
                            file.path.replace("phase1", "magnitude1")
                        cur_fieldmap["phase2"] = \
                            file.path.replace("phase1", "phase2")
                        cur_fieldmap["magnitude2"] = \
                            file.path.replace("phase1", "magnitude2")
                        cur_fieldmap["suffix"] = "phase"
                    elif file.suffix == "epi":
                        cur_fieldmap["epi"] = file.path
                        cur_fieldmap["suffix"] = "epi"
                    elif file.suffix == "fieldmap":
                        cur_fieldmap["fieldmap"] = file.path
                        cur_fieldmap["magnitude"] = \
                            file.path.replace("fieldmap", "magnitude")
                        cur_fieldmap["suffix"] = "fieldmap"
                    fieldmap_set.append(cur_fieldmap)
        return fieldmap_set

    def get_tr(self, derivatives=False, **selectors):
        """ Returns the scanning repetition time (TR) for one or more runs.

        Args:
            derivatives (bool): If True, also checks derivatives images.
            selectors: Optional keywords used to constrain the selected runs.
                Can be any arguments valid for a .get call (e.g., BIDS entities
                or JSON sidecar keys).
        
        Returns: A single float.

        Notes: Raises an exception if more than one unique TR is found.
        """
        # Constrain search to functional images
        selectors['suffix'] = 'bold'
        selectors['datatype'] = 'func'
        images = self.get(extensions=['.nii', '.nii.gz'], derivatives=derivatives,
                          **selectors)
        if not images:
            raise ValueError("No functional images that match criteria found.")
        
        all_trs = set()
        for img in images:
            md = self.get_metadata(img.path, suffix='bold', full_search=True)
            all_trs.add(round(float(md['RepetitionTime']), 5))
 
        if len(all_trs) > 1:
            raise ValueError("Unique TR cannot be found given selectors {!r}"
                             .format(selectors))
        return all_trs.pop()

    def get_collections(self, level, types=None, variables=None, merge=False,
                        sampling_rate=None, skip_empty=False, **kwargs):
        """Return one or more variable Collections in the BIDS project.

        Args:
            level (str): The level of analysis to return variables for. Must be
                one of 'run', 'session', 'subject', or 'dataset'.
            types (str, list): Types of variables to retrieve. All valid values
            reflect the filename stipulated in the BIDS spec for each kind of
            variable. Valid values include: 'events', 'physio', 'stim',
            'scans', 'participants', 'sessions', and 'regressors'.
            variables (list): Optional list of variables names to return. If
                None, all available variables are returned.
            merge (bool): If True, variables are merged across all observations
                of the current level. E.g., if level='subject', variables from
                all subjects will be merged into a single collection. If False,
                each observation is handled separately, and the result is
                returned as a list.
            sampling_rate (int, str): If level='run', the sampling rate to
                pass onto the returned BIDSRunVariableCollection.
            skip_empty (bool): Whether or not to skip empty Variables (i.e.,
                where there are no rows/records in a file after applying any
                filtering operations like dropping NaNs).
            kwargs: Optional additional arguments to pass onto load_variables.
        """
        from bids.variables import load_variables
        index = load_variables(self, types=types, levels=level,
                               skip_empty=skip_empty, **kwargs)
        return index.get_collections(level, variables, merge,
                                     sampling_rate=sampling_rate)

    def _make_file_object(self, root, f):
        # Override grabbit's File with a BIDSFile.
        return BIDSFile(os.path.join(root, f), self)

    def get_file(self, filename, derivatives=True):
        ''' Returns the BIDSFile object with the specified path.

        Args:
            filename (str): The path of the file to retrieve.
            derivatives (bool: If True, checks all associated derivative
                datasets as well.

        Returns: A BIDSFile.
        '''
        layouts = [self]
        if derivatives:
            layouts += self.derivatives.values()
        for ly in layouts:
            if filename in ly.files:
                return ly.files[filename]
        return None


class MetadataIndex(object):
    """A simple dict-based index for key/value pairs in JSON metadata.
    Args:
        layout (BIDSLayout): The BIDSLayout instance to index.
    """

    def __init__(self, layout):
        self.layout = layout
        self.key_index = {}
        self.file_index = defaultdict(dict)

    def index_file(self, f, overwrite=False):
        """Index metadata for the specified file.

        Args:
            f (BIDSFile, str): A BIDSFile or path to an indexed file.
            overwrite (bool): If True, forces reindexing of the file even if
                an entry already exists.
        """
        if isinstance(f, six.string_types):
            f = self.layout.get_file(f)

        if f.path in self.file_index and not overwrite:
            return

        if 'suffix' not in f.entities:  # Skip files without suffixes
            return

        md = self._get_metadata(f.path)

        for md_key, md_val in md.items():
            if md_key not in self.key_index:
                self.key_index[md_key] = {}
            self.key_index[md_key][f.path] = md_val
            self.file_index[f.path][md_key] = md_val

    def _get_metadata(self, path, **kwargs):
        potential_jsons = self.layout._get_nearest_helper(path, '.json',
                                                          **kwargs)

        if potential_jsons is None:
            return {}

        results = {}

        for json_file_path in reversed(potential_jsons):
            if os.path.exists(json_file_path):
                with open(json_file_path, 'r', encoding='utf-8') as fd:
                    param_dict = json.load(fd)
                results.update(param_dict)

        return results

    def search(self, files=None, defined_fields=None, **kwargs):
        """Search files in the layout by metadata fields.

        Args:
            files (list): Optional list of names of files to search. If None,
                all files in the layout are scanned.
            defined_fields (list): Optional list of names of fields that must
                be defined in the JSON sidecar in order to consider the file a
                match, but which don't need to match any particular value.
            kwargs: Optional keyword arguments defining search constraints;
                keys are names of metadata fields, and values are the values
                to match those fields against (e.g., SliceTiming=0.017) would
                return all files that have a SliceTiming value of 0.071 in
                metadata.

        Returns: A list of filenames that match all constraints.
        """

        if defined_fields is None:
            defined_fields = []

        all_keys = set(defined_fields) | set(kwargs.keys())
        if not all_keys:
            raise ValueError("At least one field to search on must be passed.")

        # If no list of files is passed, use all files in layout
        if files is None:
            files = set(self.layout.files.keys())

        # Index metadata for any previously unseen files
        for f in files:
            self.index_file(f)

        # Get file intersection of all kwargs keys--this is fast
        filesets = [set(self.key_index.get(k, [])) for k in all_keys]
        matches = reduce(lambda x, y: x & y, filesets)

        if files is not None:
            matches &= set(files)

        if not matches:
            return []

        def check_matches(f, key, val):
            if isinstance(val, six.string_types) and '*' in val:
                val = ('^%s$' % val).replace('*', ".*")
                return re.search(str(self.file_index[f][key]), val) is not None
            else:
                return val == self.file_index[f][key]

        # Serially check matches against each pattern, with early termination
        for k, val in kwargs.items():
            matches = list(filter(lambda x: check_matches(x, k, val), matches))
            if not matches:
                return []

        return matches<|MERGE_RESOLUTION|>--- conflicted
+++ resolved
@@ -1,9 +1,5 @@
 import os
-<<<<<<< HEAD
-import sys
-=======
 import re
->>>>>>> d84f52df
 import json
 import warnings
 from io import open
