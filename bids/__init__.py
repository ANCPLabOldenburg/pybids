from __future__ import absolute_import, division, print_function
from .version import __version__  # noqa
from .due import due, Doi
<<<<<<< HEAD
__all__ = ["grabbids", "reports"]
=======
__all__ = ["grabbids", "analysis"]
>>>>>>> d9f61a42

due.cite(Doi("10.1038/sdata.2016.44"),
         description="Brain Imaging Data Structure",
         tags=["reference-implementation"],
         path='bids')<|MERGE_RESOLUTION|>--- conflicted
+++ resolved
@@ -1,11 +1,8 @@
 from __future__ import absolute_import, division, print_function
 from .version import __version__  # noqa
 from .due import due, Doi
-<<<<<<< HEAD
-__all__ = ["grabbids", "reports"]
-=======
-__all__ = ["grabbids", "analysis"]
->>>>>>> d9f61a42
+
+__all__ = ["grabbids", "analysis", "reports"]
 
 due.cite(Doi("10.1038/sdata.2016.44"),
          description="Brain Imaging Data Structure",
